--- conflicted
+++ resolved
@@ -619,17 +619,10 @@
     p[4] = '1';
     move->handle_addr = hid_open_path(move->device_path_addr);
     hid_set_nonblocking(move->handle_addr, 1);
-<<<<<<< HEAD
 
     move->device_path = strdup(path);
     move->handle = hid_open_path(move->device_path);
 
-=======
-
-    move->device_path = strdup(path);
-    move->handle = hid_open_path(move->device_path);
-
->>>>>>> 9cfeafdf
 #else
     /* If not in Windows then we can rely on having only one device. */
     if (path != NULL) {
@@ -637,51 +630,10 @@
     }
     if (serial == NULL && path != NULL) {
         move->handle = hid_open_path(path);
-    }
-    else {
+    } else {
         move->handle = hid_open(PSMOVE_VID, PSMOVE_PID, serial);
     }
 
-<<<<<<< HEAD
-    /**
-     * In Windows, the device is enumerated 3 times, and each has slightly different behaviour.
-     * The devices' paths differ slightly (col01, col02, and col03).
-     * The device with col01 is the one we want to use for data.
-     * The device with col02 is the one we want to use for the bluetooth address.
-     * More testing remains to determine which device is best for which feature reports.
-     **/
-
-    /**
-     * We know this function (psmove_connect_internal) will only be called with the col01 path.
-     * We first copy that path then modify it to col02. That will be the path for our addr device.
-     * Connect to the addr device first, then connect to the main device.
-     **/
-    move->device_path_addr = strdup(path);
-    char *p;
-    psmove_return_val_if_fail((p = strstr(move->device_path_addr, "&col01#")) != NULL, NULL);
-    p[5] = '2';
-    psmove_return_val_if_fail((p = strstr(move->device_path_addr, "&0000#")) != NULL, NULL);
-    p[4] = '1';
-    move->handle_addr = hid_open_path(move->device_path_addr);
-    hid_set_nonblocking(move->handle_addr, 1);
-
-    move->device_path = strdup(path);
-    move->handle = hid_open_path(move->device_path);
-
-#else
-    /* If not in Windows then we can rely on having only one device. */
-    if (path != NULL) {
-        move->device_path = strdup(path);
-    }
-    if (serial == NULL && path != NULL) {
-        move->handle = hid_open_path(path);
-    }
-    else {
-        move->handle = hid_open(PSMOVE_VID, PSMOVE_PID, serial);
-    }
-
-=======
->>>>>>> 9cfeafdf
 #endif
 
     if (!move->handle) {
